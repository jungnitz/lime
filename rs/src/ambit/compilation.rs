use super::{
    optimization::optimize, Address, Architecture, BitwiseOperand, Program, ProgramState,
    SingleRowAddress,
};
use crate::ambit::rows::Row;
use eggmock::{Id, Mig, NetworkWithBackwardEdges, Node, Signal};
use rustc_hash::{FxHashMap, FxHashSet};
use std::cmp::max;

pub fn compile<'a>(
    architecture: &'a Architecture,
    network: &impl NetworkWithBackwardEdges<Node = Mig>,
) -> Program<'a> {
    let mut state = CompilationState::new(architecture, network);
    let mut max_cand_size = 0;
    while !state.candidates.is_empty() {
        max_cand_size = max(max_cand_size, state.candidates.len());
        let (id, node, _, _, _) = state
            .candidates
            .iter()
            .copied()
            .map(|(id, node)| {
                let outputs = state.network.node_outputs(id).count();
                let output = state.network.outputs().any(|out| out.node_id() == id);
                let not_present = node
                    .inputs()
                    .iter()
                    .map(|signal| {
                        let present = state
                            .program
                            .rows()
                            .get_rows(*signal)
                            .any(|row| matches!(row, Row::Bitwise(_)));
                        !present as u8
                    })
                    .sum::<u8>();
                (id, node, not_present, outputs, output)
            })
            .min_by_key(|(_, _, not_present, outputs, output)| (*not_present, *outputs, !output))
            .unwrap();
        let output = state.outputs.get(&id).copied();
        if let Some((output, signal)) = output {
            if signal.is_inverted() {
                state.compute(id, node, None);
                state.program.signal_copy(
                    signal,
                    SingleRowAddress::Out(output),
                    state.program.rows().get_free_dcc().unwrap_or(0),
                );
            } else {
                state.compute(id, node, Some(Address::Out(output)));
            }
            let leftover_uses = *state.leftover_use_count(id);
            if leftover_uses == 1 {
                state.program.free_id_rows(id);
            }
        } else {
            state.compute(id, node, None);
        }
    }
    let mut program = state.program.into();
    optimize(&mut program);
    program
}

pub struct CompilationState<'a, 'n, P> {
    network: &'n P,
    candidates: FxHashSet<(Id, Mig)>,
    program: ProgramState<'a>,

    outputs: FxHashMap<Id, (u64, Signal)>,
    leftover_use_count: FxHashMap<Id, usize>,
}

<<<<<<< HEAD
impl<'a, 'n, P: ProviderWithBackwardEdges<Node = Mig>> CompilationState<'a, 'n, P> {
    /// - `candidates`: , computed from `network
    /// - `outputs`: direktly read-out from `network`
=======
impl<'a, 'n, P: NetworkWithBackwardEdges<Node = Mig>> CompilationState<'a, 'n, P> {
>>>>>>> 827ce7e3
    pub fn new(architecture: &'a Architecture, network: &'n P) -> Self {
        let mut candidates = FxHashSet::default();
        // check all parents of leaves whether they have only leaf children, in which case they are
        // candidates
        for leaf in network.leaves() {
            for candidate_id in network.node_outputs(leaf) {
                let candidate = network.node(candidate_id);
                if candidate
                    .inputs()
                    .iter()
                    .all(|signal| network.node(signal.node_id()).is_leaf())
                {
                    candidates.insert((candidate_id, candidate));
                }
            }
        }
        let program = ProgramState::new(architecture, network);

        let outputs = network
            .outputs()
            .enumerate()
            .map(|(id, sig)| (sig.node_id(), (id as u64, sig)))
            .collect();

        Self {
            network,
            candidates,
            program,
            outputs,
            leftover_use_count: FxHashMap::default(),
        }
    }

    pub fn leftover_use_count(&mut self, id: Id) -> &mut usize {
        self.leftover_use_count.entry(id).or_insert_with(|| {
            self.network.node_outputs(id).count() + self.outputs.contains_key(&id) as usize
        })
    }

    pub fn compute(&mut self, id: Id, node: Mig, out_address: Option<Address>) {
        if !self.candidates.remove(&(id, node)) {
            panic!("not a candidate");
        }
        let Mig::Maj(mut signals) = node else {
            panic!("can only compute majs")
        };

        // select which MAJ instruction to use
        // for this we use the operation with has the most already correctly placed operands
        let mut opt = None;
        for id in self.architecture().maj_ops.iter().copied() {
            let operands = self.architecture().multi_activations[id]
                .as_slice()
                .try_into()
                .expect("maj has to have 3 operands");
            let (matches, match_no) = self.get_mapping(&mut signals, operands);
            let dcc_cost = self.optimize_dcc_usage(&mut signals, operands, &matches);
            let spilling_cost = self.spilling_cost(operands, &matches);
            let cost = 3.0 - match_no as f32 + dcc_cost as f32 + 0.5 * spilling_cost as f32;
            let is_opt = match &opt {
                None => true,
                Some((opt_no, _, _, _)) => *opt_no > cost,
            };
            if is_opt {
                opt = Some((cost, id, matches, signals));
            }
        }
        let (_, maj_id, matches, signals) = opt.unwrap();
        let operands = &self.architecture().multi_activations[maj_id];

        // now we need to place the remaining non-matching operands...

        // for that we first find a free DCC row for possibly inverting missing signals without
        // accidentally overriding a signal that is already placed correctly
        let used_dcc = || {
            operands.iter().filter_map(|op| match op {
                BitwiseOperand::DCC { index: i, .. } => Some(i),
                _ => None,
            })
        };
        let free_dcc = (0..self.architecture().num_dcc)
            .find(|i| !used_dcc().any(|used| *used == *i))
            .expect("cannot use all DCC rows in one MAJ operation");

        // then we can copy the signals into their places
        for i in 0..3 {
            if matches[i] {
                continue;
            }
            self.program
                .signal_copy(signals[i], SingleRowAddress::Bitwise(operands[i]), free_dcc);
        }

        // all signals are in place, now we can perform the MAJ operation
        self.program
            .maj(maj_id, Signal::new(id, false), out_address);

        // free up rows if possible
        // (1) for the MAJ-signal
        if *self.leftover_use_count(id) == 0 {
            self.program.free_id_rows(id);
        }
        // (2) for the input signals
        'outer: for i in 0..3 {
            // decrease use count only once per id
            for j in 0..i {
                if signals[i].node_id() == signals[j].node_id() {
                    continue 'outer;
                }
            }
            *self.leftover_use_count(signals[i].node_id()) -= 1
        }

        // lastly, determine new candidates
        for parent_id in self.network.node_outputs(id) {
            let parent_node = self.network.node(parent_id);
            if parent_node
                .inputs()
                .iter()
                .all(|s| self.program.rows().contains_id(s.node_id()))
            {
                self.candidates.insert((parent_id, parent_node));
            }
        }
    }

    fn optimize_dcc_usage(
        &self,
        signals: &mut [Signal; 3],
        operands: &[BitwiseOperand; 3],
        matching: &[bool; 3],
    ) -> i32 {
        // first, try using a DCC row for all non-matching rows that require inversion
        let mut dcc_adjusted = [false; 3];
        let mut changed = true;
        while changed {
            changed = false;
            for i in 0..3 {
                if matching[i]
                    || operands[i].is_dcc()
                    || self.program.rows().get_rows(signals[i]).next().is_some()
                {
                    continue;
                }
                // the i-th operand needs inversion. let's try doing this by swapping it with a
                // signal of a DCC row so that we require one less copy operation
                for j in 0..3 {
                    if i == j || matching[j] || dcc_adjusted[j] {
                        continue;
                    }
                    if operands[j].is_dcc() {
                        signals.swap(i, j);
                        dcc_adjusted[j] = true;
                        changed = true;
                    }
                }
            }
        }

        let mut cost = 0;
        for ((signal, operand), matching) in signals.iter().zip(operands).zip(matching) {
            if *matching || operand.is_dcc() {
                continue;
            }
            // if the signal is not stored somewhere, i.e. only the inverted signal is present, this
            // requires a move via a DCC row to the actual operand
            if self.program.rows().get_rows(*signal).next().is_none() {
                cost += 1
            }
        }
        cost
    }

    fn spilling_cost(&self, operands: &[BitwiseOperand; 3], matching: &[bool; 3]) -> i32 {
        let mut cost = 0;
        for i in 0..3 {
            if matching[i] {
                continue;
            }
            let Some(_signal) = self
                .program
                .rows()
                .get_row_signal(Row::Bitwise(operands[i].row()))
            else {
                continue;
            };
            cost += 1
            // // signal and inverted signal not present somewhere else
            // if self.program.rows().get_rows(signal).count() < 2
            //     && self
            //         .program
            //         .rows()
            //         .get_rows(signal.invert())
            //         .next()
            //         .is_none()
            // {
            //     cost += 1
            // }
        }
        cost
    }

    /// Reorders the `signals` so that the maximum number of the given signal-operator-pairs already
    /// match according to the current program state.
    /// The returned array contains true for each operand that then already contains the correct
    /// signal and the number is equal to the number of trues in the array.
    fn get_mapping(
        &self,
        signals: &mut [Signal; 3],
        operands: &[BitwiseOperand; 3],
    ) -> ([bool; 3], usize) {
        let signals_with_idx = {
            let mut i = 0;
            signals.map(|signal| {
                i += 1;
                (signal, i - 1)
            })
        };
        let operand_signals = operands.map(|op| self.program.rows().get_operand_signal(op));

        // reorder signals by how often their signal is already available in an operand
        let mut signals_with_matches = signals_with_idx.map(|(s, i)| {
            (
                s,
                i,
                operand_signals
                    .iter()
                    .filter(|sig| **sig == Some(s))
                    .count(),
            )
        });
        signals_with_matches.sort_by(|a, b| a.2.cmp(&b.2));

        // then we can assign places one by one and get an optimal mapping (probably, proof by
        // intuition only)

        // contains for each operand index whether the signal at that position is already the
        // correct one
        let mut result = [false; 3];
        // contains the mapping of old signal index to operand index
        let mut new_positions = [0usize, 1, 2];
        // contains the number of assigned signals (i.e. #true in result)
        let mut assigned_signals = 0;

        for (signal, signal_idx, _) in signals_with_matches {
            // find operand index for that signal
            let Some((target_idx, _)) = operand_signals
                .iter()
                .enumerate()
                .find(|(idx, sig)| **sig == Some(signal) && !result[*idx])
            else {
                continue;
            };
            result[target_idx] = true;
            let new_idx = new_positions[signal_idx];
            signals.swap(target_idx, new_idx);
            new_positions.swap(target_idx, new_idx);
            assigned_signals += 1;
        }
        (result, assigned_signals)
    }

    fn architecture(&self) -> &'a Architecture {
        self.program.architecture
    }
}<|MERGE_RESOLUTION|>--- conflicted
+++ resolved
@@ -72,13 +72,9 @@
     leftover_use_count: FxHashMap<Id, usize>,
 }
 
-<<<<<<< HEAD
-impl<'a, 'n, P: ProviderWithBackwardEdges<Node = Mig>> CompilationState<'a, 'n, P> {
+impl<'a, 'n, P: NetworkWithBackwardEdges<Node = Mig>> CompilationState<'a, 'n, P> {
     /// - `candidates`: , computed from `network
     /// - `outputs`: direktly read-out from `network`
-=======
-impl<'a, 'n, P: NetworkWithBackwardEdges<Node = Mig>> CompilationState<'a, 'n, P> {
->>>>>>> 827ce7e3
     pub fn new(architecture: &'a Architecture, network: &'n P) -> Self {
         let mut candidates = FxHashSet::default();
         // check all parents of leaves whether they have only leaf children, in which case they are
